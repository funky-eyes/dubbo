<?xml version="1.0" encoding="UTF-8"?>
<!--
  Licensed to the Apache Software Foundation (ASF) under one or more
  contributor license agreements.  See the NOTICE file distributed with
  this work for additional information regarding copyright ownership.
  The ASF licenses this file to You under the Apache License, Version 2.0
  (the "License"); you may not use this file except in compliance with
  the License.  You may obtain a copy of the License at

      http://www.apache.org/licenses/LICENSE-2.0

  Unless required by applicable law or agreed to in writing, software
  distributed under the License is distributed on an "AS IS" BASIS,
  WITHOUT WARRANTIES OR CONDITIONS OF ANY KIND, either express or implied.
  See the License for the specific language governing permissions and
  limitations under the License.
  -->
<project xmlns="http://maven.apache.org/POM/4.0.0" xmlns:xsi="http://www.w3.org/2001/XMLSchema-instance" xsi:schemaLocation="http://maven.apache.org/POM/4.0.0 http://maven.apache.org/xsd/maven-4.0.0.xsd">
  <modelVersion>4.0.0</modelVersion>

  <parent>
    <groupId>org.apache</groupId>
    <artifactId>apache</artifactId>
    <version>31</version>
    <relativePath />
  </parent>

  <groupId>org.apache.dubbo</groupId>
  <artifactId>dubbo-dependencies-bom</artifactId>
  <version>${revision}</version>
  <packaging>pom</packaging>

  <name>dubbo-dependencies-bom</name>
  <description>Dubbo dependencies BOM</description>
  <url>https://github.com/apache/dubbo</url>
  <inceptionYear>2011</inceptionYear>

  <organization>
    <name>The Apache Software Foundation</name>
    <url>http://www.apache.org/</url>
  </organization>
  <licenses>
    <license>
      <name>Apache License, Version 2.0</name>
      <url>http://www.apache.org/licenses/LICENSE-2.0</url>
      <distribution>repo</distribution>
    </license>
  </licenses>
  <developers>
    <developer>
      <id>dubbo.io</id>
      <name>The Dubbo Project Contributors</name>
      <email>dev-subscribe@dubbo.apache.org</email>
      <url>http://dubbo.apache.org/</url>
    </developer>
  </developers>
  <mailingLists>
    <mailingList>
      <name>Development List</name>
      <subscribe>dev-subscribe@dubbo.apache.org</subscribe>
      <unsubscribe>dev-unsubscribe@dubbo.apache.org</unsubscribe>
      <post>dev@dubbo.apache.org</post>
    </mailingList>
    <mailingList>
      <name>Commits List</name>
      <subscribe>commits-subscribe@dubbo.apache.org</subscribe>
      <unsubscribe>commits-unsubscribe@dubbo.apache.org</unsubscribe>
      <post>commits@dubbo.apache.org</post>
    </mailingList>
    <mailingList>
      <name>Issues List</name>
      <subscribe>issues-subscribe@dubbo.apache.org</subscribe>
      <unsubscribe>issues-unsubscribe@dubbo.apache.org</unsubscribe>
      <post>issues@dubbo.apache.org</post>
    </mailingList>
  </mailingLists>

  <scm>
    <connection>scm:git:https://github.com/apache/dubbo.git</connection>
    <developerConnection>scm:git:https://github.com/apache/dubbo.git</developerConnection>
    <tag>HEAD</tag>
    <url>https://github.com/apache/dubbo</url>
  </scm>

  <issueManagement>
    <system>Github Issues</system>
    <url>https://github.com/apache/dubbo/issues</url>
  </issueManagement>

  <properties>
    <!-- Common libs -->
    <!-- <spring_version>4.3.30.RELEASE</spring_version> -->
    <spring_version>5.3.33</spring_version>
    <spring_security_version>5.8.11</spring_security_version>
    <javassist_version>3.30.2-GA</javassist_version>
<<<<<<< HEAD
    <byte-buddy_version>1.14.12</byte-buddy_version>
=======
    <bytebuddy.version>1.14.13</bytebuddy.version>
>>>>>>> 45b5d440
    <netty_version>3.2.10.Final</netty_version>
    <netty4_version>4.1.108.Final</netty4_version>
    <httpclient_version>4.5.14</httpclient_version>
    <httpcore_version>4.4.16</httpcore_version>
    <fastjson_version>1.2.83</fastjson_version>
<<<<<<< HEAD
    <fastjson2_version>2.0.47</fastjson2_version>
    <zookeeper_version>3.7.2</zookeeper_version>
=======
    <fastjson2_version>2.0.48</fastjson2_version>
    <zookeeper_version>3.7.0</zookeeper_version>
>>>>>>> 45b5d440
    <curator_version>5.1.0</curator_version>
    <curator_test_version>2.12.0</curator_test_version>
    <jedis_version>3.10.0</jedis_version>
    <hessian_version>4.0.66</hessian_version>
    <protobuf-java_version>3.25.3</protobuf-java_version>
    <javax_annotation-api_version>1.3.2</javax_annotation-api_version>
    <servlet_version>3.1.0</servlet_version>
    <jetty_version>9.4.54.v20240208</jetty_version>
    <validation_new_version>3.0.2</validation_new_version>
    <validation_version>1.1.0.Final</validation_version>
    <hibernate_validator_version>5.4.3.Final</hibernate_validator_version>
    <hibernate_validator_new_version>7.0.5.Final</hibernate_validator_new_version>
    <jel_version>3.0.1-b12</jel_version>
    <jcache_version>1.1.1</jcache_version>
    <apollo_client_version>2.2.0</apollo_client_version>
    <snakeyaml_version>2.2</snakeyaml_version>
    <commons_lang3_version>3.14.0</commons_lang3_version>
    <envoy_api_version>0.1.35</envoy_api_version>
    <micrometer.version>1.12.4</micrometer.version>
    <opentelemetry.version>1.26.0</opentelemetry.version>
    <zipkin-reporter.version>2.16.4</zipkin-reporter.version>
    <micrometer-tracing.version>1.2.4</micrometer-tracing.version>
    <t_digest.version>3.3</t_digest.version>
    <prometheus_client.version>0.16.0</prometheus_client.version>
    <reactive.version>1.0.4</reactive.version>
    <reactor.version>3.6.4</reactor.version>
    <rxjava.version>2.2.21</rxjava.version>
    <okhttp_version>3.14.9</okhttp_version>

    <rs_api_version>2.1.1</rs_api_version>
    <resteasy_version>3.15.6.Final</resteasy_version>
    <codehaus-jackson_version>1.9.13</codehaus-jackson_version>
<<<<<<< HEAD
    <tomcat_embed_version>8.5.99</tomcat_embed_version>
    <nacos_version>2.3.1</nacos_version>
    <sentinel.version>1.8.6</sentinel.version>
    <seata.version>1.6.1</seata.version>
    <grpc.version>1.62.2</grpc.version>
=======
    <tomcat_embed_version>8.5.100</tomcat_embed_version>
    <nacos_version>2.3.2</nacos_version>
    <grpc.version>1.63.0</grpc.version>
>>>>>>> 45b5d440
    <grpc_contrib_verdion>0.8.1</grpc_contrib_verdion>
    <jprotoc_version>1.2.2</jprotoc_version>
    <mustache_version>0.9.10</mustache_version>
    <!-- Log libs -->
    <slf4j_version>1.7.36</slf4j_version>
    <jcl_version>1.3.1</jcl_version>
    <log4j_version>1.2.17</log4j_version>
    <logback_version>1.2.13</logback_version>
    <!-- Fix the bug of log4j refer:https://github.com/apache/logging-log4j2/pull/608 -->
    <log4j2_version>2.23.1</log4j2_version>
<<<<<<< HEAD
    <commons_io_version>2.15.1</commons_io_version>
    <commons-codec_version>1.16.0</commons-codec_version>
=======
    <commons_io_version>2.16.0</commons_io_version>
>>>>>>> 45b5d440

    <embedded_redis_version>0.13.0</embedded_redis_version>

    <!-- Alibaba -->
    <alibaba_spring_context_support_version>1.0.11</alibaba_spring_context_support_version>

    <!-- Test libs -->
    <junit_jupiter_version>5.9.3</junit_jupiter_version>
    <junit_version>4.13.2</junit_version>
    <awaitility_version>4.2.0</awaitility_version>
    <hamcrest_version>2.2</hamcrest_version>
    <cglib_version>2.2.2</cglib_version>
    <mockito_version>4.11.0</mockito_version>

    <jaxb_version>2.2.7</jaxb_version>
    <activation_version>1.2.0</activation_version>
    <test_container_version>1.19.7</test_container_version>
    <hessian_lite_version>3.2.13</hessian_lite_version>
    <swagger_version>1.6.14</swagger_version>

    <snappy_java_version>1.1.10.5</snappy_java_version>
    <bouncycastle-bcprov_version>1.70</bouncycastle-bcprov_version>
    <sofa_registry_version>5.4.3</sofa_registry_version>
    <metrics_version>2.0.6</metrics_version>
    <gson_version>2.10.1</gson_version>
    <jackson_version>2.17.0</jackson_version>
    <mortbay_jetty_version>6.1.26</mortbay_jetty_version>
    <portlet_version>2.0</portlet_version>
    <maven_flatten_version>1.6.0</maven_flatten_version>
    <commons_compress_version>1.26.1</commons_compress_version>
    <spotless-maven-plugin.version>2.43.0</spotless-maven-plugin.version>
    <spotless.action>check</spotless.action>
    <dubbo-shared-resources.version>1.0.0</dubbo-shared-resources.version>
    <palantirJavaFormat.version>2.38.0</palantirJavaFormat.version>
    <revision>3.3.0-beta.2-SNAPSHOT</revision>
    <open_feign_version>3.1.5</open_feign_version>
    <jakarta.xml.bind-api.version>4.0.1</jakarta.xml.bind-api.version>
    <jaxb-runtime.version>2.3.3-b02</jaxb-runtime.version>
  </properties>

  <dependencyManagement>
    <dependencies>
      <!-- Common libs -->
      <dependency>
        <groupId>org.springframework</groupId>
        <artifactId>spring-framework-bom</artifactId>
        <version>${spring_version}</version>
        <type>pom</type>
        <scope>import</scope>
      </dependency>
      <dependency>
        <groupId>org.springframework.security</groupId>
        <artifactId>spring-security-bom</artifactId>
        <version>${spring_security_version}</version>
        <type>pom</type>
        <scope>import</scope>
      </dependency>
      <dependency>
        <groupId>io.netty</groupId>
        <artifactId>netty-bom</artifactId>
        <version>${netty4_version}</version>
        <type>pom</type>
        <scope>import</scope>
      </dependency>
      <dependency>
        <groupId>io.micrometer</groupId>
        <artifactId>micrometer-bom</artifactId>
        <version>${micrometer.version}</version>
        <type>pom</type>
        <scope>import</scope>
      </dependency>
      <dependency>
        <groupId>io.micrometer</groupId>
        <artifactId>micrometer-tracing-bom</artifactId>
        <version>${micrometer-tracing.version}</version>
        <type>pom</type>
        <scope>import</scope>
      </dependency>
      <dependency>
        <groupId>io.opentelemetry</groupId>
        <artifactId>opentelemetry-bom</artifactId>
        <version>${opentelemetry.version}</version>
        <type>pom</type>
        <scope>import</scope>
      </dependency>
      <dependency>
        <groupId>io.zipkin.reporter2</groupId>
        <artifactId>zipkin-reporter-bom</artifactId>
        <version>${zipkin-reporter.version}</version>
        <type>pom</type>
        <scope>import</scope>
      </dependency>
      <dependency>
        <groupId>io.netty</groupId>
        <artifactId>netty-all</artifactId>
        <version>${netty4_version}</version>
      </dependency>
      <dependency>
        <groupId>org.javassist</groupId>
        <artifactId>javassist</artifactId>
        <version>${javassist_version}</version>
      </dependency>
      <dependency>
        <groupId>net.bytebuddy</groupId>
        <artifactId>byte-buddy</artifactId>
        <version>${byte-buddy_version}</version>
      </dependency>
      <dependency>
        <groupId>net.bytebuddy</groupId>
        <artifactId>byte-buddy-agent</artifactId>
        <version>${byte-buddy_version}</version>
        <scope>test</scope>
      </dependency>
      <dependency>
        <groupId>org.jboss.netty</groupId>
        <artifactId>netty</artifactId>
        <version>${netty_version}</version>
      </dependency>
      <dependency>
        <groupId>org.apache.httpcomponents</groupId>
        <artifactId>httpclient</artifactId>
        <version>${httpclient_version}</version>
      </dependency>
      <dependency>
        <groupId>org.apache.httpcomponents</groupId>
        <artifactId>httpcore</artifactId>
        <version>${httpcore_version}</version>
      </dependency>
      <dependency>
        <groupId>com.alibaba</groupId>
        <artifactId>fastjson</artifactId>
        <version>${fastjson_version}</version>
      </dependency>
      <dependency>
        <groupId>com.alibaba.fastjson2</groupId>
        <artifactId>fastjson2</artifactId>
        <version>${fastjson2_version}</version>
      </dependency>
      <dependency>
        <groupId>org.apache.zookeeper</groupId>
        <artifactId>zookeeper</artifactId>
        <version>${zookeeper_version}</version>
        <exclusions>
          <exclusion>
            <groupId>org.slf4j</groupId>
            <artifactId>log4j-slf4j-impl</artifactId>
          </exclusion>
          <exclusion>
            <groupId>log4j</groupId>
            <artifactId>log4j</artifactId>
          </exclusion>
          <exclusion>
            <groupId>ch.qos.logback</groupId>
            <artifactId>logback-core</artifactId>
          </exclusion>
          <exclusion>
            <groupId>ch.qos.logback</groupId>
            <artifactId>logback-classic</artifactId>
          </exclusion>
          <exclusion>
            <groupId>org.slf4j</groupId>
            <artifactId>slf4j-log4j12</artifactId>
          </exclusion>
          <exclusion>
            <groupId>org.apache.yetus</groupId>
            <artifactId>audience-annotations</artifactId>
          </exclusion>
          <exclusion>
            <groupId>io.netty</groupId>
            <artifactId>*</artifactId>
          </exclusion>
        </exclusions>
      </dependency>
      <dependency>
        <groupId>org.apache.curator</groupId>
        <artifactId>curator-framework</artifactId>
        <version>${curator_version}</version>
        <exclusions>
          <exclusion>
            <groupId>org.apache.zookeeper</groupId>
            <artifactId>zookeeper</artifactId>
          </exclusion>
        </exclusions>
      </dependency>
      <dependency>
        <groupId>org.apache.curator</groupId>
        <artifactId>curator-x-discovery</artifactId>
        <version>${curator_version}</version>
        <exclusions>
          <exclusion>
            <groupId>org.apache.zookeeper</groupId>
            <artifactId>zookeeper</artifactId>
          </exclusion>
        </exclusions>
      </dependency>
      <dependency>
        <groupId>redis.clients</groupId>
        <artifactId>jedis</artifactId>
        <version>${jedis_version}</version>
      </dependency>

      <!-- Alibaba -->
      <dependency>
        <groupId>com.alibaba.spring</groupId>
        <artifactId>spring-context-support</artifactId>
        <version>${alibaba_spring_context_support_version}</version>
      </dependency>

      <dependency>
        <groupId>com.caucho</groupId>
        <artifactId>hessian</artifactId>
        <version>${hessian_version}</version>
      </dependency>
      <dependency>
        <groupId>com.alibaba</groupId>
        <artifactId>hessian-lite</artifactId>
        <version>${hessian_lite_version}</version>
      </dependency>
      <dependency>
        <groupId>com.google.protobuf</groupId>
        <artifactId>protobuf-java</artifactId>
        <version>${protobuf-java_version}</version>
      </dependency>
      <dependency>
        <groupId>com.google.protobuf</groupId>
        <artifactId>protobuf-java-util</artifactId>
        <version>${protobuf-java_version}</version>
      </dependency>
      <dependency>
        <groupId>org.bouncycastle</groupId>
        <artifactId>bcprov-jdk15on</artifactId>
        <version>${bouncycastle-bcprov_version}</version>
      </dependency>
      <dependency>
        <groupId>org.bouncycastle</groupId>
        <artifactId>bcpkix-jdk15on</artifactId>
        <version>${bouncycastle-bcprov_version}</version>
      </dependency>
      <dependency>
        <groupId>org.bouncycastle</groupId>
        <artifactId>bcprov-ext-jdk15on</artifactId>
        <version>${bouncycastle-bcprov_version}</version>
      </dependency>

      <!-- Common Annotations API -->
      <dependency>
        <groupId>javax.annotation</groupId>
        <artifactId>javax.annotation-api</artifactId>
        <version>${javax_annotation-api_version}</version>
      </dependency>
      <!-- Servlet API -->
      <dependency>
        <groupId>javax.servlet</groupId>
        <artifactId>javax.servlet-api</artifactId>
        <version>${servlet_version}</version>
      </dependency>

      <dependency>
        <groupId>com.squareup.okhttp3</groupId>
        <artifactId>okhttp</artifactId>
        <version>${okhttp_version}</version>
      </dependency>
      <dependency>
        <groupId>com.squareup.okhttp3</groupId>
        <artifactId>mockwebserver</artifactId>
        <version>${okhttp_version}</version>
      </dependency>

      <dependency>
        <groupId>org.eclipse.jetty</groupId>
        <artifactId>jetty-server</artifactId>
        <version>${jetty_version}</version>
      </dependency>
      <dependency>
        <groupId>org.eclipse.jetty</groupId>
        <artifactId>jetty-servlet</artifactId>
        <version>${jetty_version}</version>
      </dependency>
      <dependency>
        <groupId>org.mortbay.jetty</groupId>
        <artifactId>jetty</artifactId>
        <version>${mortbay_jetty_version}</version>
        <optional>true</optional>
      </dependency>
      <dependency>
        <groupId>javax.validation</groupId>
        <artifactId>validation-api</artifactId>
        <version>${validation_version}</version>
      </dependency>
      <dependency>
        <groupId>org.hibernate</groupId>
        <artifactId>hibernate-validator</artifactId>
        <version>${hibernate_validator_version}</version>
      </dependency>
      <dependency>
        <groupId>org.glassfish</groupId>
        <artifactId>javax.el</artifactId>
        <version>${jel_version}</version>
      </dependency>
      <dependency>
        <groupId>jakarta.validation</groupId>
        <artifactId>jakarta.validation-api</artifactId>
        <version>${validation_new_version}</version>
      </dependency>
      <dependency>
        <groupId>org.hibernate.validator</groupId>
        <artifactId>hibernate-validator</artifactId>
        <version>${hibernate_validator_new_version}</version>
      </dependency>
      <dependency>
        <groupId>javax.cache</groupId>
        <artifactId>cache-api</artifactId>
        <version>${jcache_version}</version>
      </dependency>
      <dependency>
        <groupId>javax.ws.rs</groupId>
        <artifactId>javax.ws.rs-api</artifactId>
        <version>${rs_api_version}</version>
      </dependency>
      <dependency>
        <groupId>org.jboss.resteasy</groupId>
        <artifactId>resteasy-jaxrs</artifactId>
        <version>${resteasy_version}</version>
      </dependency>
      <dependency>
        <groupId>org.jboss.resteasy</groupId>
        <artifactId>resteasy-client</artifactId>
        <version>${resteasy_version}</version>
      </dependency>
      <dependency>
        <groupId>org.jboss.resteasy</groupId>
        <artifactId>resteasy-netty4</artifactId>
        <version>${resteasy_version}</version>
        <exclusions>
          <exclusion>
            <groupId>io.netty</groupId>
            <artifactId>netty-all</artifactId>
          </exclusion>
        </exclusions>
      </dependency>
      <dependency>
        <groupId>org.jboss.resteasy</groupId>
        <artifactId>resteasy-jdk-http</artifactId>
        <version>${resteasy_version}</version>
      </dependency>
      <dependency>
        <groupId>org.jboss.resteasy</groupId>
        <artifactId>resteasy-jackson-provider</artifactId>
        <version>${resteasy_version}</version>
      </dependency>
      <dependency>
        <groupId>org.codehaus.jackson</groupId>
        <artifactId>jackson-core-asl</artifactId>
        <version>${codehaus-jackson_version}</version>
      </dependency>
      <dependency>
        <groupId>org.codehaus.jackson</groupId>
        <artifactId>jackson-mapper-asl</artifactId>
        <version>${codehaus-jackson_version}</version>
      </dependency>
      <dependency>
        <groupId>org.codehaus.jackson</groupId>
        <artifactId>jackson-jaxrs</artifactId>
        <version>${codehaus-jackson_version}</version>
      </dependency>
      <dependency>
        <groupId>org.codehaus.jackson</groupId>
        <artifactId>jackson-xc</artifactId>
        <version>${codehaus-jackson_version}</version>
      </dependency>
      <dependency>
        <groupId>org.jboss.resteasy</groupId>
        <artifactId>resteasy-jaxb-provider</artifactId>
        <version>${resteasy_version}</version>
      </dependency>
      <dependency>
        <groupId>org.apache.tomcat.embed</groupId>
        <artifactId>tomcat-embed-core</artifactId>
        <version>${tomcat_embed_version}</version>
      </dependency>
      <!-- Log libs -->
      <dependency>
        <groupId>org.slf4j</groupId>
        <artifactId>slf4j-api</artifactId>
        <version>${slf4j_version}</version>
      </dependency>
      <dependency>
        <groupId>commons-logging</groupId>
        <artifactId>commons-logging</artifactId>
        <version>${jcl_version}</version>
      </dependency>
      <dependency>
        <groupId>commons-io</groupId>
        <artifactId>commons-io</artifactId>
        <version>${commons_io_version}</version>
      </dependency>
      <dependency>
        <groupId>commons-codec</groupId>
        <artifactId>commons-codec</artifactId>
        <version>${commons-codec_version}</version>
      </dependency>
      <dependency>
        <groupId>log4j</groupId>
        <artifactId>log4j</artifactId>
        <version>${log4j_version}</version>
      </dependency>
      <dependency>
        <groupId>ch.qos.logback</groupId>
        <artifactId>logback-classic</artifactId>
        <version>${logback_version}</version>
      </dependency>
      <dependency>
        <groupId>org.apache.logging.log4j</groupId>
        <artifactId>log4j-api</artifactId>
        <version>${log4j2_version}</version>
      </dependency>
      <dependency>
        <groupId>org.apache.logging.log4j</groupId>
        <artifactId>log4j-core</artifactId>
        <version>${log4j2_version}</version>
      </dependency>
      <dependency>
        <groupId>org.apache.logging.log4j</groupId>
        <artifactId>log4j-slf4j-impl</artifactId>
        <version>${log4j2_version}</version>
      </dependency>
      <dependency>
        <groupId>org.apache.logging.log4j</groupId>
        <artifactId>log4j-slf4j2-impl</artifactId>
        <version>${log4j2_version}</version>
      </dependency>
      <dependency>
        <groupId>com.ctrip.framework.apollo</groupId>
        <artifactId>apollo-client</artifactId>
        <version>${apollo_client_version}</version>
      </dependency>
      <dependency>
        <groupId>org.apache.curator</groupId>
        <artifactId>curator-recipes</artifactId>
        <version>${curator_version}</version>
        <exclusions>
          <exclusion>
            <groupId>org.apache.zookeeper</groupId>
            <artifactId>zookeeper</artifactId>
          </exclusion>
        </exclusions>
      </dependency>
      <dependency>
        <groupId>org.yaml</groupId>
        <artifactId>snakeyaml</artifactId>
        <version>${snakeyaml_version}</version>
      </dependency>
      <dependency>
        <groupId>org.apache.commons</groupId>
        <artifactId>commons-lang3</artifactId>
        <version>${commons_lang3_version}</version>
      </dependency>
      <dependency>
        <groupId>io.envoyproxy.controlplane</groupId>
        <artifactId>api</artifactId>
        <version>${envoy_api_version}</version>
      </dependency>

      <!-- for dubbo-rpc-webservice -->
      <dependency>
        <groupId>javax.xml.bind</groupId>
        <artifactId>jaxb-api</artifactId>
        <version>${jaxb_version}</version>
      </dependency>
      <dependency>
        <groupId>com.sun.xml.bind</groupId>
        <artifactId>jaxb-impl</artifactId>
        <version>${jaxb_version}</version>
      </dependency>
      <dependency>
        <groupId>com.sun.xml.bind</groupId>
        <artifactId>jaxb-core</artifactId>
        <version>${jaxb_version}</version>
      </dependency>
      <dependency>
        <groupId>javax.activation</groupId>
        <artifactId>javax.activation-api</artifactId>
        <version>${activation_version}</version>
      </dependency>
      <dependency>
        <groupId>com.sun.activation</groupId>
        <artifactId>javax.activation</artifactId>
        <version>${activation_version}</version>
      </dependency>

      <!-- swagger -->
      <dependency>
        <groupId>io.swagger</groupId>
        <artifactId>swagger-annotations</artifactId>
        <version>${swagger_version}</version>
      </dependency>
      <dependency>
        <groupId>io.swagger</groupId>
        <artifactId>swagger-jaxrs</artifactId>
        <version>${swagger_version}</version>
      </dependency>

      <!-- for dubbo-registry-sofa -->
      <dependency>
        <groupId>com.alipay.sofa</groupId>
        <artifactId>registry-client-all</artifactId>
        <version>${sofa_registry_version}</version>
      </dependency>
      <dependency>
        <groupId>com.alipay.sofa</groupId>
        <artifactId>registry-test</artifactId>
        <version>${sofa_registry_version}</version>
        <scope>test</scope>
      </dependency>

      <!-- Test libs -->
      <dependency>
        <groupId>org.junit.jupiter</groupId>
        <artifactId>junit-jupiter-engine</artifactId>
        <version>${junit_jupiter_version}</version>
        <scope>test</scope>
      </dependency>
      <dependency>
        <groupId>org.junit.jupiter</groupId>
        <artifactId>junit-jupiter-api</artifactId>
        <version>${junit_jupiter_version}</version>
        <scope>test</scope>
      </dependency>
      <dependency>
        <groupId>org.junit.jupiter</groupId>
        <artifactId>junit-jupiter-params</artifactId>
        <version>${junit_jupiter_version}</version>
        <scope>test</scope>
      </dependency>
      <dependency>
        <groupId>org.junit.vintage</groupId>
        <artifactId>junit-vintage-engine</artifactId>
        <version>${junit_jupiter_version}</version>
        <scope>test</scope>
      </dependency>
      <dependency>
        <groupId>junit</groupId>
        <artifactId>junit</artifactId>
        <version>${junit_version}</version>
        <scope>test</scope>
      </dependency>
      <dependency>
        <groupId>org.awaitility</groupId>
        <artifactId>awaitility</artifactId>
        <version>${awaitility_version}</version>
        <scope>test</scope>
      </dependency>
      <dependency>
        <groupId>org.hamcrest</groupId>
        <artifactId>hamcrest</artifactId>
        <version>${hamcrest_version}</version>
        <scope>test</scope>
      </dependency>
      <dependency>
        <groupId>org.mockito</groupId>
        <artifactId>mockito-core</artifactId>
        <version>${mockito_version}</version>
        <scope>test</scope>
      </dependency>
      <dependency>
        <groupId>org.mockito</groupId>
        <artifactId>mockito-inline</artifactId>
        <version>${mockito_version}</version>
        <scope>test</scope>
      </dependency>
      <dependency>
        <groupId>cglib</groupId>
        <artifactId>cglib-nodep</artifactId>
        <version>${cglib_version}</version>
        <scope>test</scope>
      </dependency>
      <dependency>
        <groupId>com.github.codemonstur</groupId>
        <artifactId>embedded-redis</artifactId>
        <version>${embedded_redis_version}</version>
        <scope>test</scope>
      </dependency>
      <dependency>
        <groupId>org.springframework</groupId>
        <artifactId>spring-test</artifactId>
        <version>${spring_version}</version>
        <scope>test</scope>
      </dependency>

      <dependency>
        <groupId>com.google.code.gson</groupId>
        <artifactId>gson</artifactId>
        <version>${gson_version}</version>
      </dependency>
      <dependency>
        <groupId>com.fasterxml.jackson.core</groupId>
        <artifactId>jackson-databind</artifactId>
        <version>${jackson_version}</version>
      </dependency>
      <dependency>
        <groupId>com.fasterxml.jackson.core</groupId>
        <artifactId>jackson-annotations</artifactId>
        <version>${jackson_version}</version>
      </dependency>
      <dependency>
        <groupId>com.fasterxml.jackson.core</groupId>
        <artifactId>jackson-core</artifactId>
        <version>${jackson_version}</version>
      </dependency>
      <dependency>
        <groupId>com.fasterxml.jackson.datatype</groupId>
        <artifactId>jackson-datatype-jsr310</artifactId>
        <version>${jackson_version}</version>
      </dependency>
      <dependency>
        <groupId>javax.portlet</groupId>
        <artifactId>portlet-api</artifactId>
        <version>${portlet_version}</version>
      </dependency>
      <dependency>
        <groupId>org.testcontainers</groupId>
        <artifactId>testcontainers</artifactId>
        <version>${test_container_version}</version>
      </dependency>
      <dependency>
        <groupId>com.alibaba.nacos</groupId>
        <artifactId>nacos-client</artifactId>
        <version>${nacos_version}</version>
      </dependency>
      <!-- sentinel related dependencies -->
      <dependency>
        <groupId>com.alibaba.csp</groupId>
        <artifactId>sentinel-apache-dubbo3-adapter</artifactId>
        <version>${sentinel.version}</version>
      </dependency>
      <dependency>
        <groupId>com.alibaba.csp</groupId>
        <artifactId>sentinel-transport-simple-http</artifactId>
        <version>${sentinel.version}</version>
      </dependency>
      <!-- seata related dependencies -->
      <dependency>
        <groupId>io.seata</groupId>
        <artifactId>seata-spring-boot-starter</artifactId>
        <version>${seata.version}</version>
        <exclusions>
          <exclusion>
            <groupId>io.seata</groupId>
            <artifactId>seata-core</artifactId>
          </exclusion>
        </exclusions>
      </dependency>
      <dependency>
        <groupId>io.seata</groupId>
        <artifactId>seata-core</artifactId>
        <version>${seata.version}</version>
      </dependency>
      <!-- grpc related dependencies -->
      <dependency>
        <groupId>io.grpc</groupId>
        <artifactId>grpc-core</artifactId>
        <version>${grpc.version}</version>
      </dependency>
      <dependency>
        <groupId>io.grpc</groupId>
        <artifactId>grpc-netty-shaded</artifactId>
        <version>${grpc.version}</version>
      </dependency>
      <dependency>
        <groupId>io.grpc</groupId>
        <artifactId>grpc-netty</artifactId>
        <version>${grpc.version}</version>
      </dependency>
      <dependency>
        <groupId>io.grpc</groupId>
        <artifactId>grpc-protobuf</artifactId>
        <version>${grpc.version}</version>
      </dependency>
      <dependency>
        <groupId>io.grpc</groupId>
        <artifactId>grpc-stub</artifactId>
        <version>${grpc.version}</version>
      </dependency>
      <dependency>
        <groupId>io.grpc</groupId>
        <artifactId>grpc-grpclb</artifactId>
        <version>${grpc.version}</version>
      </dependency>
      <dependency>
        <groupId>io.grpc</groupId>
        <artifactId>grpc-context</artifactId>
        <version>${grpc.version}</version>
      </dependency>
      <dependency>
        <groupId>com.salesforce.servicelibs</groupId>
        <artifactId>grpc-contrib</artifactId>
        <version>${grpc_contrib_verdion}</version>
      </dependency>
      <dependency>
        <groupId>com.salesforce.servicelibs</groupId>
        <artifactId>jprotoc</artifactId>
        <version>${jprotoc_version}</version>
      </dependency>
      <dependency>
        <groupId>com.github.spullara.mustache.java</groupId>
        <artifactId>compiler</artifactId>
        <version>${mustache_version}</version>
      </dependency>
      <!-- tri compress support-->
      <dependency>
        <groupId>org.apache.commons</groupId>
        <artifactId>commons-compress</artifactId>
        <version>${commons_compress_version}</version>
      </dependency>
      <dependency>
        <groupId>org.xerial.snappy</groupId>
        <artifactId>snappy-java</artifactId>
        <version>${snappy_java_version}</version>
        <optional>true</optional>
      </dependency>
      <!-- metrics related dependencies-->
      <dependency>
        <groupId>com.tdunning</groupId>
        <artifactId>t-digest</artifactId>
        <version>${t_digest.version}</version>
      </dependency>
      <dependency>
        <groupId>io.prometheus</groupId>
        <artifactId>simpleclient</artifactId>
        <version>${prometheus_client.version}</version>
      </dependency>
      <dependency>
        <groupId>io.prometheus</groupId>
        <artifactId>simpleclient_pushgateway</artifactId>
        <version>${prometheus_client.version}</version>
      </dependency>
      <!-- reactive related dependencies -->
      <dependency>
        <groupId>org.reactivestreams</groupId>
        <artifactId>reactive-streams</artifactId>
        <version>${reactive.version}</version>
      </dependency>
      <dependency>
        <groupId>io.projectreactor</groupId>
        <artifactId>reactor-core</artifactId>
        <version>${reactor.version}</version>
      </dependency>
      <dependency>
        <groupId>io.reactivex.rxjava2</groupId>
        <artifactId>rxjava</artifactId>
        <version>${rxjava.version}</version>
      </dependency>
      <dependency>
        <groupId>org.springframework.cloud</groupId>
        <artifactId>spring-cloud-openfeign-core</artifactId>
        <version>${open_feign_version}</version>
      </dependency>
      <dependency>
        <groupId>jakarta.xml.bind</groupId>
        <artifactId>jakarta.xml.bind-api</artifactId>
        <version>${jakarta.xml.bind-api.version}</version>
      </dependency>
      <dependency>
        <groupId>org.glassfish.jaxb</groupId>
        <artifactId>jaxb-runtime</artifactId>
        <version>${jaxb-runtime.version}</version>
      </dependency>
    </dependencies>
  </dependencyManagement>

  <build>
    <plugins>
      <plugin>
        <groupId>org.codehaus.mojo</groupId>
        <artifactId>flatten-maven-plugin</artifactId>
        <version>${maven_flatten_version}</version>
        <configuration>
          <updatePomFile>true</updatePomFile>
          <flattenMode>bom</flattenMode>
          <pomElements>
            <dependencyManagement>expand</dependencyManagement>
            <properties>remove</properties>
            <repositories>remove</repositories>
            <profiles>remove</profiles>
          </pomElements>
        </configuration>
        <executions>
          <execution>
            <id>flatten</id>
            <goals>
              <goal>flatten</goal>
            </goals>
            <phase>process-resources</phase>
          </execution>
          <execution>
            <id>flatten.clean</id>
            <goals>
              <goal>clean</goal>
            </goals>
            <phase>clean</phase>
          </execution>
        </executions>
      </plugin>
    </plugins>
  </build>

  <profiles>
    <profile>
      <id>release</id>
      <build>
        <plugins>
          <plugin>
            <groupId>org.apache.maven.plugins</groupId>
            <artifactId>maven-gpg-plugin</artifactId>
            <executions>
              <execution>
                <goals>
                  <goal>sign</goal>
                </goals>
                <phase>verify</phase>
              </execution>
            </executions>
          </plugin>
        </plugins>
      </build>
    </profile>
    <profile>
      <id>java11+</id>
      <activation>
        <jdk>[11,)</jdk>
      </activation>
      <build>
        <!--- newer versions of plugins requires JDK 11 -->
        <plugins>
          <plugin>
            <groupId>com.diffplug.spotless</groupId>
            <artifactId>spotless-maven-plugin</artifactId>
            <version>${spotless-maven-plugin.version}</version>
            <configuration>
              <java>
                <palantirJavaFormat>
                  <version>${palantirJavaFormat.version}</version>
                </palantirJavaFormat>
                <removeUnusedImports />
                <importOrder>
                  <file>dubbo-importorder.txt</file>
                </importOrder>
                <licenseHeader>
                  <file>checkstyle-header.txt</file>
                </licenseHeader>
              </java>
              <pom>
                <sortPom>
                  <expandEmptyElements>false</expandEmptyElements>
                  <spaceBeforeCloseEmptyElement>true</spaceBeforeCloseEmptyElement>
                </sortPom>
              </pom>
              <upToDateChecking>
                <enabled>true</enabled>
              </upToDateChecking>
            </configuration>
            <dependencies>
              <dependency>
                <groupId>com.alibaba</groupId>
                <artifactId>dubbo-shared-resources</artifactId>
                <version>${dubbo-shared-resources.version}</version>
              </dependency>
            </dependencies>
            <executions>
              <execution>
                <goals>
                  <goal>${spotless.action}</goal>
                </goals>
                <phase>process-sources</phase>
              </execution>
            </executions>
          </plugin>
        </plugins>
      </build>
    </profile>
  </profiles>

</project><|MERGE_RESOLUTION|>--- conflicted
+++ resolved
@@ -93,23 +93,14 @@
     <spring_version>5.3.33</spring_version>
     <spring_security_version>5.8.11</spring_security_version>
     <javassist_version>3.30.2-GA</javassist_version>
-<<<<<<< HEAD
-    <byte-buddy_version>1.14.12</byte-buddy_version>
-=======
-    <bytebuddy.version>1.14.13</bytebuddy.version>
->>>>>>> 45b5d440
+    <byte-buddy_version>1.14.13</byte-buddy_version>
     <netty_version>3.2.10.Final</netty_version>
     <netty4_version>4.1.108.Final</netty4_version>
     <httpclient_version>4.5.14</httpclient_version>
     <httpcore_version>4.4.16</httpcore_version>
     <fastjson_version>1.2.83</fastjson_version>
-<<<<<<< HEAD
-    <fastjson2_version>2.0.47</fastjson2_version>
+    <fastjson2_version>2.0.48</fastjson2_version>
     <zookeeper_version>3.7.2</zookeeper_version>
-=======
-    <fastjson2_version>2.0.48</fastjson2_version>
-    <zookeeper_version>3.7.0</zookeeper_version>
->>>>>>> 45b5d440
     <curator_version>5.1.0</curator_version>
     <curator_test_version>2.12.0</curator_test_version>
     <jedis_version>3.10.0</jedis_version>
@@ -142,17 +133,11 @@
     <rs_api_version>2.1.1</rs_api_version>
     <resteasy_version>3.15.6.Final</resteasy_version>
     <codehaus-jackson_version>1.9.13</codehaus-jackson_version>
-<<<<<<< HEAD
-    <tomcat_embed_version>8.5.99</tomcat_embed_version>
-    <nacos_version>2.3.1</nacos_version>
+    <tomcat_embed_version>8.5.100</tomcat_embed_version>
+    <nacos_version>2.3.2</nacos_version>
     <sentinel.version>1.8.6</sentinel.version>
     <seata.version>1.6.1</seata.version>
-    <grpc.version>1.62.2</grpc.version>
-=======
-    <tomcat_embed_version>8.5.100</tomcat_embed_version>
-    <nacos_version>2.3.2</nacos_version>
     <grpc.version>1.63.0</grpc.version>
->>>>>>> 45b5d440
     <grpc_contrib_verdion>0.8.1</grpc_contrib_verdion>
     <jprotoc_version>1.2.2</jprotoc_version>
     <mustache_version>0.9.10</mustache_version>
@@ -163,12 +148,8 @@
     <logback_version>1.2.13</logback_version>
     <!-- Fix the bug of log4j refer:https://github.com/apache/logging-log4j2/pull/608 -->
     <log4j2_version>2.23.1</log4j2_version>
-<<<<<<< HEAD
-    <commons_io_version>2.15.1</commons_io_version>
+    <commons_io_version>2.16.0</commons_io_version>
     <commons-codec_version>1.16.0</commons-codec_version>
-=======
-    <commons_io_version>2.16.0</commons_io_version>
->>>>>>> 45b5d440
 
     <embedded_redis_version>0.13.0</embedded_redis_version>
 
