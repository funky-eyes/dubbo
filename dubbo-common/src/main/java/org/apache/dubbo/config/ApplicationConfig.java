--- conflicted
+++ resolved
@@ -230,20 +230,18 @@
 
     private Boolean enableEmptyProtection;
 
-<<<<<<< HEAD
+    private String serializeCheckStatus;
+
+    private Boolean autoTrustSerializeClass;
+
+    private Integer trustSerializeClassLevel;
+
+    private Boolean checkSerializable;
+
     /**
      * thread pool management: default/isolation
      */
     private String executorManagementMode;
-=======
-    private String serializeCheckStatus;
-
-    private Boolean autoTrustSerializeClass;
-
-    private Integer trustSerializeClassLevel;
-
-    private Boolean checkSerializable;
->>>>>>> 8f3321b7
 
     public ApplicationConfig() {
     }
@@ -676,7 +674,39 @@
         this.startupProbe = startupProbe;
     }
 
-<<<<<<< HEAD
+
+    public String getSerializeCheckStatus() {
+        return serializeCheckStatus;
+    }
+
+    public void setSerializeCheckStatus(String serializeCheckStatus) {
+        this.serializeCheckStatus = serializeCheckStatus;
+    }
+
+    public Boolean getAutoTrustSerializeClass() {
+        return autoTrustSerializeClass;
+    }
+
+    public void setAutoTrustSerializeClass(Boolean autoTrustSerializeClass) {
+        this.autoTrustSerializeClass = autoTrustSerializeClass;
+    }
+
+    public Integer getTrustSerializeClassLevel() {
+        return trustSerializeClassLevel;
+    }
+
+    public void setTrustSerializeClassLevel(Integer trustSerializeClassLevel) {
+        this.trustSerializeClassLevel = trustSerializeClassLevel;
+    }
+
+    public Boolean getCheckSerializable() {
+        return checkSerializable;
+    }
+
+    public void setCheckSerializable(Boolean checkSerializable) {
+        this.checkSerializable = checkSerializable;
+    }
+
     public void setExecutorManagementMode(String executorManagementMode) {
         this.executorManagementMode = executorManagementMode;
     }
@@ -684,39 +714,6 @@
     @Parameter(key = EXECUTOR_MANAGEMENT_MODE)
     public String getExecutorManagementMode() {
         return executorManagementMode;
-=======
-
-    public String getSerializeCheckStatus() {
-        return serializeCheckStatus;
-    }
-
-    public void setSerializeCheckStatus(String serializeCheckStatus) {
-        this.serializeCheckStatus = serializeCheckStatus;
-    }
-
-    public Boolean getAutoTrustSerializeClass() {
-        return autoTrustSerializeClass;
-    }
-
-    public void setAutoTrustSerializeClass(Boolean autoTrustSerializeClass) {
-        this.autoTrustSerializeClass = autoTrustSerializeClass;
-    }
-
-    public Integer getTrustSerializeClassLevel() {
-        return trustSerializeClassLevel;
-    }
-
-    public void setTrustSerializeClassLevel(Integer trustSerializeClassLevel) {
-        this.trustSerializeClassLevel = trustSerializeClassLevel;
-    }
-
-    public Boolean getCheckSerializable() {
-        return checkSerializable;
-    }
-
-    public void setCheckSerializable(Boolean checkSerializable) {
-        this.checkSerializable = checkSerializable;
->>>>>>> 8f3321b7
     }
 
     @Override
