--- conflicted
+++ resolved
@@ -639,14 +639,11 @@
 
     String DUBBO_PACKABLE_METHOD_FACTORY = "dubbo.application.parameters." + PACKABLE_METHOD_FACTORY_KEY;
 
-<<<<<<< HEAD
     String DUBBO_TAG_HEADER = "dubbo-tag";
 
     String REST_SERVICE_DEPLOYER_URL_ATTRIBUTE_KEY = "restServiceDeployerAttributeKey";
 
-    String SERVICE_DEPLOYER_ATTRIBUTE_KEY = "serviceDeployer";    String RESTEASY_NETTY_HTTP_REQUEST_ATTRIBUTE_KEY = "resteasyNettyHttpRequest";
-
-=======
->>>>>>> 031da7b8
+    String SERVICE_DEPLOYER_ATTRIBUTE_KEY = "serviceDeployer";
+
     String DUBBO_MANUAL_REGISTER_KEY = "dubbo.application.manual-register";
 }