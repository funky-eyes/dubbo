--- conflicted
+++ resolved
@@ -75,14 +75,10 @@
 
     String COMMON_METADATA_PROCESSOR = "0-26";
 
-<<<<<<< HEAD
     String COMMON_ISOLATED_EXECUTOR_CONFIGURATION_ERROR = "0-27";
 
-    // registry module
-=======
     // Registry module
-    
->>>>>>> e86e6e32
+
     String REGISTRY_ADDRESS_INVALID = "1-1";
 
     /**
@@ -212,11 +208,7 @@
 
     String CLUSTER_FAILED_GROUP_MERGE = "2-20";
 
-<<<<<<< HEAD
-    // proxy module 3-1
-=======
-    // Proxy module.
->>>>>>> e86e6e32
+    // Proxy module. 3-1
     String PROXY_FAILED_CONVERT_URL = "3-1";
 
     String PROXY_FAILED_EXPORT_SERVICE = "3-2";
@@ -231,13 +223,9 @@
 
     String PROXY_TIMEOUT_RESPONSE = "3-7";
 
-<<<<<<< HEAD
     String PROXY_FAILED = "3-8";
 
-    // protocol module
-=======
     // Protocol module.
->>>>>>> e86e6e32
     String PROTOCOL_UNSUPPORTED = "4-1";
 
     String PROTOCOL_FAILED_INIT_SERIALIZATION_OPTIMIZER = "4-2";
