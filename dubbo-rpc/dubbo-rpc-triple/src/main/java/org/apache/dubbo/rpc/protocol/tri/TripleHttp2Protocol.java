--- conflicted
+++ resolved
@@ -122,8 +122,8 @@
         List<ChannelHandler> handlers = new ArrayList<>();
         handlers.add(new ChannelHandlerPretender(codec));
         handlers.add(new ChannelHandlerPretender(new Http2MultiplexHandler(new ChannelDuplexHandler())));
+        handlers.add(new ChannelHandlerPretender(new TriplePingPongHandler(UrlUtils.getCloseTimeout(url))));
         handlers.add(new ChannelHandlerPretender(new TripleGoAwayHandler()));
-        handlers.add(new ChannelHandlerPretender(new TriplePingPongHandler(UrlUtils.getCloseTimeout(url))));
         handlers.add(new ChannelHandlerPretender(new TripleTailHandler()));
         operator.configChannelHandler(handlers);
     }
@@ -191,15 +191,9 @@
         });
         handlers.add(new ChannelHandlerPretender(new HttpWriteQueueHandler()));
         handlers.add(new ChannelHandlerPretender(codec));
-<<<<<<< HEAD
         handlers.add(new ChannelHandlerPretender(new FlushConsolidationHandler(64, true)));
         handlers.add(new ChannelHandlerPretender(new TripleServerConnectionHandler()));
         handlers.add(new ChannelHandlerPretender(handler));
-=======
-        handlers.add(new ChannelHandlerPretender(new Http2MultiplexHandler(new ChannelDuplexHandler())));
-        handlers.add(new ChannelHandlerPretender(new TriplePingPongHandler(UrlUtils.getCloseTimeout(url))));
-        handlers.add(new ChannelHandlerPretender(new TripleGoAwayHandler()));
->>>>>>> a8b83823
         handlers.add(new ChannelHandlerPretender(new TripleTailHandler()));
     }
 }