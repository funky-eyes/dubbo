--- conflicted
+++ resolved
@@ -107,13 +107,9 @@
     String ADAPTIVE_LOADBALANCE_ATTACHMENT_KEY = "lb_adaptive";
     String ADAPTIVE_LOADBALANCE_START_TIME = "adaptive_startTime";
     String H2_SUPPORT_NO_LOWER_HEADER_KEY = "dubbo.rpc.tri.support-no-lower-header";
+    String TRI_BUILTIN_SERVICE_INIT = "dubbo.tri.builtin.service.init";
 
-<<<<<<< HEAD
     String H2_IGNORE_1_0_0_KEY = "dubbo.rpc.tri.ignore-1.0.0-version";
 
     String H2_RESOLVE_FALLBACK_TO_DEFAULT_KEY = "dubbo.rpc.tri.resolve-fallback-to-default";
-
-=======
-    String TRI_BUILTIN_SERVICE_INIT = "dubbo.tri.builtin.service.init";
->>>>>>> b1ae0def
 }