--- conflicted
+++ resolved
@@ -166,13 +166,8 @@
     String OK_HTTP = "ok-http";
     String URL_CONNECTION = "url-connection";
     String APACHE_HTTP_CLIENT = "apache-http-client";
-<<<<<<< HEAD
     String PORT_UNIFICATION_NETTY4_SERVER = "netty4";
 
     List<String> REST_SERVER = Arrays.asList("jetty", "tomcat", "netty");
-=======
-
     String CONTENT_LENGTH_KEY = "content-length";
->>>>>>> f28c2fec
-
 }