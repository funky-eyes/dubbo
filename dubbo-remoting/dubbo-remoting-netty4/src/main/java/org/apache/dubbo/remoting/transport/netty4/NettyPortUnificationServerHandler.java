/*
 * Licensed to the Apache Software Foundation (ASF) under one or more
 * contributor license agreements.  See the NOTICE file distributed with
 * this work for additional information regarding copyright ownership.
 * The ASF licenses this file to You under the Apache License, Version 2.0
 * (the "License"); you may not use this file except in compliance with
 * the License.  You may obtain a copy of the License at
 *
 *     http://www.apache.org/licenses/LICENSE-2.0
 *
 * Unless required by applicable law or agreed to in writing, software
 * distributed under the License is distributed on an "AS IS" BASIS,
 * WITHOUT WARRANTIES OR CONDITIONS OF ANY KIND, either express or implied.
 * See the License for the specific language governing permissions and
 * limitations under the License.
 */
package org.apache.dubbo.remoting.transport.netty4;

import org.apache.dubbo.common.URL;
import org.apache.dubbo.common.io.Bytes;
import org.apache.dubbo.common.logger.ErrorTypeAwareLogger;
import org.apache.dubbo.common.logger.LoggerFactory;
import org.apache.dubbo.common.ssl.CertManager;
import org.apache.dubbo.common.ssl.ProviderCert;
import org.apache.dubbo.remoting.ChannelHandler;
import org.apache.dubbo.remoting.api.ProtocolDetector;
import org.apache.dubbo.remoting.api.WireProtocol;
import org.apache.dubbo.remoting.buffer.ChannelBuffer;
import org.apache.dubbo.remoting.transport.netty4.ssl.SslContexts;

import javax.net.ssl.SSLSession;

import java.util.HashSet;
import java.util.List;
import java.util.Map;
import java.util.Set;

import io.netty.buffer.ByteBuf;
import io.netty.channel.ChannelHandlerContext;
import io.netty.channel.ChannelPipeline;
import io.netty.handler.codec.ByteToMessageDecoder;
import io.netty.handler.ssl.SslContext;
import io.netty.handler.ssl.SslHandler;
import io.netty.handler.ssl.SslHandshakeCompletionEvent;

import static org.apache.dubbo.common.constants.LoggerCodeConstants.INTERNAL_ERROR;

public class NettyPortUnificationServerHandler extends ByteToMessageDecoder {

    private static final ErrorTypeAwareLogger LOGGER =
            LoggerFactory.getErrorTypeAwareLogger(NettyPortUnificationServerHandler.class);
    private final URL url;
    private final ChannelHandler handler;
    private final boolean detectSsl;
    private final Map<String, WireProtocol> protocols;
    private final Map<String, URL> urlMapper;
    private final Map<String, ChannelHandler> handlerMapper;

    public NettyPortUnificationServerHandler(
            URL url,
            boolean detectSsl,
            Map<String, WireProtocol> protocols,
            ChannelHandler handler,
            Map<String, URL> urlMapper,
            Map<String, ChannelHandler> handlerMapper) {
        this.url = url;
        this.protocols = protocols;
        this.detectSsl = detectSsl;
        this.handler = handler;
        this.urlMapper = urlMapper;
        this.handlerMapper = handlerMapper;
    }

    @Override
    public void exceptionCaught(ChannelHandlerContext ctx, Throwable cause) throws Exception {
        LOGGER.error(
                INTERNAL_ERROR,
                "unknown error in remoting module",
                "",
                "Unexpected exception from downstream before protocol detected.",
                cause);
    }

    @Override
    public void userEventTriggered(ChannelHandlerContext ctx, Object evt) throws Exception {
        if (evt instanceof SslHandshakeCompletionEvent) {
            SslHandshakeCompletionEvent handshakeEvent = (SslHandshakeCompletionEvent) evt;
            if (handshakeEvent.isSuccess()) {
                SSLSession session =
                        ctx.pipeline().get(SslHandler.class).engine().getSession();
                LOGGER.info("TLS negotiation succeed with session: " + session);
            } else {
                LOGGER.error(
                        INTERNAL_ERROR,
                        "",
                        "",
                        "TLS negotiation failed when trying to accept new connection.",
                        handshakeEvent.cause());
                ctx.close();
            }
        }
        super.userEventTriggered(ctx, evt);
    }

    @Override
    protected void decode(ChannelHandlerContext ctx, ByteBuf in, List<Object> out) throws Exception {
        NettyChannel channel = NettyChannel.getOrAddChannel(ctx.channel(), url, handler);
        // Will use the first five bytes to detect a protocol.
        // size of telnet command ls is 2 bytes
        if (in.readableBytes() < 2) {
            return;
        }

        CertManager certManager =
                url.getOrDefaultFrameworkModel().getBeanFactory().getBean(CertManager.class);
        ProviderCert providerConnectionConfig =
                certManager.getProviderConnectionConfig(url, ctx.channel().remoteAddress());

        if (providerConnectionConfig != null && isSsl(in)) {
            enableSsl(ctx, providerConnectionConfig);
        } else {
<<<<<<< HEAD
            for (final WireProtocol protocol : protocols) {

=======
            Set<String> supportedProtocolNames = new HashSet<>(protocols.keySet());
            supportedProtocolNames.retainAll(urlMapper.keySet());

            for (final String name : supportedProtocolNames) {
                WireProtocol protocol = protocols.get(name);
>>>>>>> b7cd1f93
                in.markReaderIndex();
                ChannelBuffer buf = new NettyBackedChannelBuffer(in);
                final ProtocolDetector.Result result = protocol.detector().detect(buf);
                in.resetReaderIndex();
                switch (result.flag()) {
                    case UNRECOGNIZED:
                        continue;
                    case RECOGNIZED:
                        ChannelHandler localHandler = this.handlerMapper.getOrDefault(name, handler);
                        URL localURL = this.urlMapper.getOrDefault(name, url);
                        channel.setUrl(localURL);
                        NettyConfigOperator operator = new NettyConfigOperator(channel, localHandler);
                        operator.setDetectResult(result);
                        protocol.configServerProtocolHandler(url, operator);
                        ctx.pipeline().remove(this);
                    case NEED_MORE_DATA:
                        return;
                    default:
                        return;
                }
            }
            byte[] preface = new byte[in.readableBytes()];
            in.readBytes(preface);
            Set<String> supported = url.getApplicationModel()
                    .getExtensionLoader(WireProtocol.class)
                    .getSupportedExtensions();
            LOGGER.error(
                    INTERNAL_ERROR,
                    "unknown error in remoting module",
                    "",
                    String.format(
                            "Can not recognize protocol from downstream=%s . " + "preface=%s protocols=%s",
                            ctx.channel().remoteAddress(), Bytes.bytes2hex(preface), supported));

            // Unknown protocol; discard everything and close the connection.
            in.clear();
            ctx.close();
        }
    }

    private void enableSsl(ChannelHandlerContext ctx, ProviderCert providerConnectionConfig) {
        ChannelPipeline p = ctx.pipeline();
        SslContext sslContext = SslContexts.buildServerSslContext(providerConnectionConfig);
        p.addLast("ssl", sslContext.newHandler(ctx.alloc()));
        p.addLast(
                "unificationA",
                new NettyPortUnificationServerHandler(url, false, protocols, handler, urlMapper, handlerMapper));
        p.remove(this);
    }

    private boolean isSsl(ByteBuf buf) {
        // at least 5 bytes to determine if data is encrypted
        if (detectSsl && buf.readableBytes() >= 5) {
            return SslHandler.isEncrypted(buf);
        }
        return false;
    }
}<|MERGE_RESOLUTION|>--- conflicted
+++ resolved
@@ -119,16 +119,11 @@
         if (providerConnectionConfig != null && isSsl(in)) {
             enableSsl(ctx, providerConnectionConfig);
         } else {
-<<<<<<< HEAD
-            for (final WireProtocol protocol : protocols) {
-
-=======
             Set<String> supportedProtocolNames = new HashSet<>(protocols.keySet());
             supportedProtocolNames.retainAll(urlMapper.keySet());
 
             for (final String name : supportedProtocolNames) {
                 WireProtocol protocol = protocols.get(name);
->>>>>>> b7cd1f93
                 in.markReaderIndex();
                 ChannelBuffer buf = new NettyBackedChannelBuffer(in);
                 final ProtocolDetector.Result result = protocol.detector().detect(buf);
