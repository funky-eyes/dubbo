--- conflicted
+++ resolved
@@ -45,8 +45,6 @@
         </dependency>
         <dependency>
             <groupId>org.apache.dubbo</groupId>
-<<<<<<< HEAD
-=======
             <artifactId>dubbo-registry-nacos</artifactId>
         </dependency>
         <dependency>
@@ -55,7 +53,6 @@
         </dependency>
         <dependency>
             <groupId>org.apache.dubbo</groupId>
->>>>>>> 5d82371e
             <artifactId>dubbo-registry-zookeeper</artifactId>
         </dependency>
         <dependency>
@@ -64,8 +61,6 @@
         </dependency>
         <dependency>
             <groupId>org.apache.dubbo</groupId>
-<<<<<<< HEAD
-=======
             <artifactId>dubbo-configcenter-nacos</artifactId>
         </dependency>
         <dependency>
@@ -74,7 +69,6 @@
         </dependency>
         <dependency>
             <groupId>org.apache.dubbo</groupId>
->>>>>>> 5d82371e
             <artifactId>dubbo-rpc-dubbo</artifactId>
         </dependency>
         <dependency>
